--- conflicted
+++ resolved
@@ -229,10 +229,6 @@
         let current_len = key.paillier_key_vec.len() as u16;
         for join_message in new_parties.iter() {
             let party_index = join_message.get_party_index()?;
-<<<<<<< HEAD
-            key.paillier_key_vec[party_index - 1] = join_message.ek.clone();
-            key.h1_h2_n_tilde_vec[party_index - 1] = join_message.dlog_statement.clone();
-=======
             if party_index <= current_len {
                 key.paillier_key_vec.remove((party_index - 1) as usize);
                 key.paillier_key_vec
@@ -240,17 +236,16 @@
                 key.h1_h2_n_tilde_vec.remove((party_index - 1) as usize);
                 key.h1_h2_n_tilde_vec.insert(
                     (party_index - 1) as usize,
-                    join_message.dlog_statement_base_h1.clone(),
+                    join_message.dlog_statement.clone(),
                 );
             } else {
                 key.paillier_key_vec
                     .insert((party_index - 1) as usize, join_message.ek.clone());
                 key.h1_h2_n_tilde_vec.insert(
                     (party_index - 1) as usize,
-                    join_message.dlog_statement_base_h1.clone(),
+                    join_message.dlog_statement.clone(),
                 );
             }
->>>>>>> 523939fe
         }
 
         RefreshMessage::distribute(key, new_n as u16)
